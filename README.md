# SignalWire

This package provides a client for Signalwire services and supports different Javascript environments.

### Packages

<<<<<<< HEAD
| Project | Description | Links |
| ------- | ------- |:-----:|
| **Node.js** | SignalWire in a server Node | [`README.md`](packages/node/README.md)
| **Web** | SignalWire in the browser | [`README.md`](packages/web/README.md)
| **React Native** | SignalWire in a React Native App | **coming soon**
=======
[![npm version](https://badge.fury.io/js/signalwire.svg)](https://badge.fury.io/js/signalwire)

![Drone CI](https://ci.signalwire.com/api/badges/signalwire/signalwire-node/status.svg)

# Installation
>>>>>>> aee11b9f

### Development setup
To start working you need a few things:
- Install [Node.js](https://nodejs.org/en/)
- Clone the repository
- Install dependencies
```
cd signalwire-client-js
npm install
```

### Build versions
To build all the different version of the package (CommonJS, Es5, Es6):

```
npm run clean-build
```

To build only one version you can:
```
npm run build-es5
npm run build-es6
npm run build-node
```

### Tests

Since `Browsers` and `Node.js` are different environment, we provide tests to run in both environments:
```
npm run test:web
npm run test:node
```

A Dockerfile is provided for testing purposes. Run `docker run -it $(docker build -q .)` to execute the test suite.

## Copyright

Copyright (c) 2018 SignalWire Inc. See [LICENSE](https://github.com/signalwire/signalwire-node/blob/master/LICENSE) for further details.<|MERGE_RESOLUTION|>--- conflicted
+++ resolved
@@ -2,21 +2,17 @@
 
 This package provides a client for Signalwire services and supports different Javascript environments.
 
+[![npm version](https://badge.fury.io/js/signalwire.svg)](https://badge.fury.io/js/signalwire)
+
+![Drone CI](https://ci.signalwire.com/api/badges/signalwire/signalwire-node/status.svg)
+
 ### Packages
 
-<<<<<<< HEAD
 | Project | Description | Links |
 | ------- | ------- |:-----:|
 | **Node.js** | SignalWire in a server Node | [`README.md`](packages/node/README.md)
 | **Web** | SignalWire in the browser | [`README.md`](packages/web/README.md)
 | **React Native** | SignalWire in a React Native App | **coming soon**
-=======
-[![npm version](https://badge.fury.io/js/signalwire.svg)](https://badge.fury.io/js/signalwire)
-
-![Drone CI](https://ci.signalwire.com/api/badges/signalwire/signalwire-node/status.svg)
-
-# Installation
->>>>>>> aee11b9f
 
 ### Development setup
 To start working you need a few things:
